--- conflicted
+++ resolved
@@ -463,7 +463,6 @@
 	@python3 -m venv "$(VENV_DIR).sbom"
 	@/bin/bash -c "source $(VENV_DIR).sbom/bin/activate && python3 -m pip install --upgrade pip setuptools pdm uv && python3 -m uv pip install .[dev]"
 	@/bin/bash -c "source $(VENV_DIR)/bin/activate && python3 -m uv pip install cyclonedx-bom sbom2doc"
-<<<<<<< HEAD
 	@echo "🔍  Generating SBOM from environment..."
 	@/bin/bash -c "source $(VENV_DIR)/bin/activate && \
 		python -m cyclonedx_py environment \
@@ -493,16 +492,9 @@
 		echo '' >> $(DOCS_DIR)/docs/test/sbom.md && \
 		(python3 -m pdm outdated || echo 'PDM outdated check failed') | tee -a $(DOCS_DIR)/docs/test/sbom.md"
 	@echo "✅  SBOM generation complete"
-	@echo "✅  SBOM generation complete"
 	@echo "📄  Files generated:"
 	@echo "    - $(PROJECT_NAME).sbom.xml (CycloneDX XML format)"
 	@echo "    - $(DOCS_DIR)/docs/test/sbom.md (Markdown report)"
-=======
-	@/bin/bash -c "source $(VENV_DIR)/bin/activate && python3 -m cyclonedx_py environment --validate '$(VENV_DIR).sbom' --pyproject pyproject.toml --gather-license-texts > $(PROJECT_NAME).sbom.json"
-	@/bin/bash -c "source $(VENV_DIR)/bin/activate && sbom2doc -i $(PROJECT_NAME).sbom.json -f markdown -o $(DOCS_DIR)/docs/test/sbom.md"
-	@trivy sbom $(PROJECT_NAME).sbom.json | tee -a $(DOCS_DIR)/docs/test/sbom.md
-	@/bin/bash -c "source $(VENV_DIR).sbom/bin/activate && python3 -m pdm outdated | tee -a $(DOCS_DIR)/docs/test/sbom.md"
->>>>>>> b32f6e95
 
 pytype:								## 🧠  Pytype static type analysis
 	@echo "🧠  Pytype analysis…"
