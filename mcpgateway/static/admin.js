--- conflicted
+++ resolved
@@ -7314,7 +7314,6 @@
 window.updateAuthHeadersJSON = updateAuthHeadersJSON;
 window.loadAuthHeaders = loadAuthHeaders;
 
-<<<<<<< HEAD
 /**
  * Fetch tools from MCP server after OAuth completion for Authorization Code flow
  * @param {string} gatewayId - ID of the gateway to fetch tools for
@@ -7374,8 +7373,6 @@
 // Expose fetch tools function to global scope
 window.fetchToolsForGateway = fetchToolsForGateway;
 
-console.log("🛡️ ContextForge MCP Gateway admin.js initialized");
-=======
 console.log("🛡️ ContextForge MCP Gateway admin.js initialized");
 
 // ===================================================================
@@ -7597,5 +7594,4 @@
             return false;
         });
     }
-}
->>>>>>> 2ff01798
+}